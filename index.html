--- conflicted
+++ resolved
@@ -5,13 +5,8 @@
     <meta charset="UTF-8" />
     <meta name="viewport" content="width=device-width, initial-scale=1.0" />
     <title>stackwise</title>
-<<<<<<< HEAD
     <meta name="description" content="Lovable Generated Project" />
-    <meta name="srideep/sancho" content="Lovable" />
-=======
-    <meta name="description" content="stackwise Tech Stack Builder" />
-    <meta name="author" content="stackwise" />
->>>>>>> e92b6694
+    <meta name="author" content="Lovable" />
 
     <meta property="og:title" content="stackwise Tech Stack Builder" />
     <meta property="og:description" content="stackwise Tech Stack Builder" />
